"""Panel server for code visualization.

This module implements a Panel web server that executes Python code
and displays the results through various endpoints.
"""

import ast
import json
import logging
import os
import sys
import traceback
from datetime import datetime
from pathlib import Path
from typing import Any

import panel as pn
import param
from tornado.web import RequestHandler

logger = logging.getLogger(__name__)

# Default port for the Panel server
DEFAULT_PORT = 5005


class DisplayApp(param.Parameterized):
    """Main application for the display server."""

    db_path = param.String(default="", doc="Path to SQLite database")
    update = param.Event(doc="Trigger to update visualizations")

    def __init__(self, **params):
        """Initialize the display application."""
        super().__init__(**params)

        # Import database here to avoid circular imports
        from holoviz_mcp.display_mcp.database import DisplayDatabase

        self.db = DisplayDatabase(Path(self.db_path))

    def create_view(self, request_id: str) -> pn.viewable.Viewable:
        """Create a view for a single visualization request.

        Parameters
        ----------
        request_id : str
            ID of the request to display

        Returns
        -------
        pn.viewable.Viewable
            Panel component displaying the visualization
        """
        request = self.db.get_request(request_id)

        pn.extension("codeeditor")

        if not request:
            return pn.pane.Markdown(f"# Error\n\nRequest {request_id} not found.")

        # If pending, try to execute now
        if request.status == "pending":
            start_time = datetime.utcnow()
            try:
                result = self._execute_code(request)
                execution_time = (datetime.utcnow() - start_time).total_seconds()

                # Update as success
                self.db.update_request(
                    request_id,
                    status="success",
                    execution_time=execution_time,
                )

                return result

            except Exception as e:
                execution_time = (datetime.utcnow() - start_time).total_seconds()
                error_msg = f"{type(e).__name__}: {str(e)}\n{traceback.format_exc()}"

                # Update as error
                self.db.update_request(
                    request_id,
                    status="error",
                    error_message=error_msg,
                    execution_time=execution_time,
                )

                # Update request object for display
                request.status = "error"
                request.error_message = error_msg

        if request.status == "error":
            # Display error message
            return pn.Column(
                pn.pane.Markdown(f"# Error: {request.name or request_id}"),
                pn.pane.Markdown(f"**Description:** {request.description}"),
                pn.pane.Markdown(f"**Method:** {request.method}"),
                pn.pane.Markdown("## Error Message"),
                pn.pane.Markdown(f"```\n{request.error_message}\n```"),
                pn.pane.Markdown("## Code"),
                pn.widgets.CodeEditor(value=request.code, language="python"),
                sizing_mode="stretch_width",
            )

        # Execute code and display result (status is success)
        try:
            result = self._execute_code(request)
            return result
        except Exception as e:
            logger.exception(f"Error executing code for request {request_id}")
            return pn.Column(
                pn.pane.Markdown(f"# Execution Error: {request.name or request_id}"),
                pn.pane.Markdown(f"**Description:** {request.description}"),
                pn.pane.Markdown("## Error"),
                pn.pane.Markdown(f"```\n{str(e)}\n{traceback.format_exc()}\n```"),
                pn.pane.Markdown("## Code"),
                pn.widgets.CodeEditor(value=request.code, language="python"),
                sizing_mode="stretch_width",
            )

    def _execute_code(self, request) -> pn.viewable.Viewable:
        """Execute code and return Panel component.

        Parameters
        ----------
        request : DisplayRequest
            Request to execute

        Returns
        -------
        pn.viewable.Viewable
            Panel component with result
        """
        from holoviz_mcp.display_mcp.utils import extract_last_expression

        if request.method == "jupyter":
            # Load extensions if specified
            if request.extensions:
                try:
                    pn.extension(*request.extensions)
                except Exception as e:
                    logger.warning(f"Failed to load extensions {request.extensions}: {e}")

            # Extract last expression
            try:
                statements, last_expr = extract_last_expression(request.code)
            except ValueError as e:
                raise ValueError(f"Failed to parse code: {e}") from e

            # Execute code
            namespace: dict[str, Any] = {}

            if statements:
                exec(statements, namespace)

            if last_expr:
                result = eval(last_expr, namespace)
                namespace["_panel_result"] = result
            else:
                # No expression, just execute all
                exec(request.code, namespace)
                result = None

            # Wrap in panel
            if result is not None:
                # pn.panel returns ServableMixin which is compatible with Viewable
                return pn.panel(result, sizing_mode="stretch_width")  # type: ignore[return-value]
            else:
                return pn.pane.Markdown("*Code executed successfully (no output to display)*")

        else:  # panel method
            # Execute code that should call .servable()
            panel_namespace: dict[str, Any] = {}
            exec(request.code, panel_namespace)

            # Find servable objects
            servables = [obj for obj in panel_namespace.values() if hasattr(obj, "_servable")]

            if servables:
                # Return first servable
                # Cast to Viewable since ServableMixin is compatible
                from typing import cast

                return cast(pn.viewable.Viewable, servables[0])
            else:
                return pn.pane.Markdown("*Code executed successfully (no servable objects found)*")

    @staticmethod
    def get_url(id: str) -> str:
        """Get the URL for viewing a visualization.

        Parameters
        ----------
        id : str
            Request ID

        Returns
        -------
        str
            Full URL to view the visualization
        """
        base_url = os.getenv("HOLOVIZ_DISPLAY_BASE_URL", "")
        if not base_url:
            # Check for Jupyter proxy
            jupyter_base = os.getenv("JUPYTER_SERVER_PROXY_URL")
            if jupyter_base:
                port = int(os.getenv("PANEL_SERVER_PORT", "5005"))
                base_url = f"{jupyter_base.rstrip('/')}/{port}"
            else:
                # Default to localhost
                host = os.getenv("PANEL_SERVER_HOST", "127.0.0.1")
                port = int(os.getenv("PANEL_SERVER_PORT", "5005"))
                base_url = f"http://{host}:{port}"

        url = f"{base_url}/view?id={id}"
        return url

    def create_visualization(
        self,
        code: str,
        name: str = "",
        description: str = "",
        method: str = "jupyter",
    ) -> dict[str, str]:
        """Create a visualization request.

        This is the core business logic for creating visualizations,
        shared by both the HTTP API endpoint and the UI form.

        Parameters
        ----------
        code : str
            Python code to execute
        name : str, optional
            Display name for the visualization
        description : str, optional
            Description of the visualization
        method : str, optional
            Execution method: "jupyter" or "panel"

        Returns
        -------
        dict[str, str]
            Dictionary with 'id', 'url', and 'created_at' keys

        Raises
        ------
        ValueError
            If code is empty
        SyntaxError
            If code has syntax errors
        Exception
            If database operation or other errors occur
        """
        from holoviz_mcp.display_mcp.database import DisplayRequest
        from holoviz_mcp.display_mcp.utils import find_extensions
        from holoviz_mcp.display_mcp.utils import find_requirements

        # Validate code is not empty
        if not code:
            raise ValueError("Code is required")

        # Validate syntax
        ast.parse(code)  # Raises SyntaxError if invalid

        # Infer requirements and extensions
        packages = find_requirements(code)
        extensions = find_extensions(code) if method == "jupyter" else []

        # Create request in database with "pending" status
        request_obj = DisplayRequest(
            code=code,
            name=name,
            description=description,
            method=method,
            packages=packages,
            extensions=extensions,
            status="pending",
        )

        self.db.create_request(request_obj)

        # Generate URL
        url = DisplayApp.get_url(id=request_obj.id)

        # Return result
        return {
            "id": request_obj.id,
            "url": url,
            "created_at": request_obj.created_at.isoformat(),
        }


class CreateEndpoint(RequestHandler):
    """Tornado RequestHandler for /create endpoint."""

    def post(self):
        """Handle POST requests to create visualizations."""
        # Get app instance
        app = pn.state.cache.get("app")

        if not app:
            self.set_status(500)
            self.set_header("Content-Type", "application/json")
            self.write({"error": "InternalError", "message": "Application not initialized"})
            return

        try:
            # Parse JSON body
            request_body = json.loads(self.request.body.decode("utf-8"))

            # Extract parameters
            code = request_body.get("code", "")
            name = request_body.get("name", "")
            description = request_body.get("description", "")
            method = request_body.get("method", "jupyter")

            # Call shared business logic
            result = app.create_visualization(
                code=code,
                name=name,
                description=description,
                method=method,
            )
<<<<<<< HEAD

            # Return success response
=======
            
            app.db.create_request(request_obj)
            
            # Determine base URL
            base_url = os.getenv("HOLOVIZ_DISPLAY_BASE_URL", "")
            if not base_url:
                # Check for Jupyter proxy
                jupyter_base = os.getenv("JUPYTERHUB_BASE_URL") or os.getenv("JUPYTER_SERVER_ROOT")
                if jupyter_base:
                    port = int(os.getenv("PANEL_SERVER_PORT", str(DEFAULT_PORT)))
                    base_url = f"{jupyter_base.rstrip('/')}/proxy/{port}"
                else:
                    # Default to localhost
                    host = os.getenv("PANEL_SERVER_HOST", "127.0.0.1")
                    port = int(os.getenv("PANEL_SERVER_PORT", str(DEFAULT_PORT)))
                    base_url = f"http://{host}:{port}"
            
            url = f"{base_url}/view?id={request_obj.id}"
            
>>>>>>> 6bc4f14c
            self.set_status(200)
            self.set_header("Content-Type", "application/json")
            self.write(result)

        except ValueError as e:
            # Handle validation errors (empty code)
            self.set_status(400)
            self.set_header("Content-Type", "application/json")
            self.write({"error": "ValueError", "message": str(e)})
        except SyntaxError as e:
            # Handle syntax errors
            self.set_status(400)
            self.set_header("Content-Type", "application/json")
            self.write(
                {
                    "error": "SyntaxError",
                    "message": str(e),
                    "code_snippet": code if "code" in locals() else "",
                }
            )
        except json.JSONDecodeError as e:
            # Handle JSON parsing errors
            self.set_status(400)
            self.set_header("Content-Type", "application/json")
            self.write({"error": "JSONDecodeError", "message": str(e)})
        except Exception as e:
            # Handle all other errors
            logger.exception("Error in /create endpoint")
            self.set_status(500)
            self.set_header("Content-Type", "application/json")
            self.write(
                {
                    "error": "InternalError",
                    "message": str(e),
                    "traceback": traceback.format_exc(),
                }
            )


class HealthEndpoint(RequestHandler):
    """Tornado RequestHandler for /health endpoint."""

    def get(self):
        """Handle GET requests to check server health."""
        self.set_status(200)
        self.set_header("Content-Type", "application/json")
        self.write(
            {
                "status": "healthy",
                "timestamp": datetime.utcnow().isoformat(),
            }
        )


def health_page():
    """Health check endpoint."""
    return pn.pane.JSON(
        {
            "status": "healthy",
            "timestamp": datetime.utcnow().isoformat(),
        }
    )


def create_page_wrapper():
    """Handle create endpoint for both UI display and API calls."""
    # Check if this is an API call (has JSON content-type) or browser request
    if hasattr(pn.state, "request") and pn.state.request:
        request = pn.state.request
        content_type = request.headers.get("Content-Type", "")

        if "application/json" in content_type and request.method == "POST":
            # This is an API call, handle it
            from holoviz_mcp.display_mcp.database import DisplayRequest
            from holoviz_mcp.display_mcp.utils import find_extensions
            from holoviz_mcp.display_mcp.utils import find_requirements

            app = pn.state.cache.get("app")
            if not app:
                return pn.pane.JSON({"error": "InternalError", "message": "Application not initialized"})

            try:
                # Parse JSON body
                request_body = json.loads(request.body.decode("utf-8"))

                # Extract parameters
                code = request_body.get("code", "")
                name = request_body.get("name", "")
                description = request_body.get("description", "")
                method = request_body.get("method", "jupyter")

                if not code:
                    return pn.pane.JSON({"error": "ValueError", "message": "Code is required"})

                # Validate syntax
                try:
                    ast.parse(code)
                except SyntaxError as e:
                    return pn.pane.JSON(
                        {
                            "error": "SyntaxError",
                            "message": str(e),
                            "code_snippet": code,
                        }
                    )

                # Infer requirements and extensions
                packages = find_requirements(code)
                extensions = find_extensions(code) if method == "jupyter" else []

                # Create request in database
                request_obj = DisplayRequest(
                    code=code,
                    name=name,
                    description=description,
                    method=method,
                    packages=packages,
                    extensions=extensions,
                    status="pending",
                )

                app.db.create_request(request_obj)

                # Determine base URL
<<<<<<< HEAD
                url = DisplayApp.get_url(id=request_obj.id)

                return pn.pane.JSON(
                    {
                        "id": request_obj.id,
                        "url": url,
                        "created_at": request_obj.created_at.isoformat(),
                    }
                )

=======
                base_url = os.getenv("HOLOVIZ_DISPLAY_BASE_URL", "")
                if not base_url:
                    jupyter_base = os.getenv("JUPYTERHUB_BASE_URL") or os.getenv("JUPYTER_SERVER_ROOT")
                    if jupyter_base:
                        port = int(os.getenv("PANEL_SERVER_PORT", str(DEFAULT_PORT)))
                        base_url = f"{jupyter_base.rstrip('/')}/proxy/{port}"
                    else:
                        host = os.getenv("PANEL_SERVER_HOST", "127.0.0.1")
                        port = int(os.getenv("PANEL_SERVER_PORT", str(DEFAULT_PORT)))
                        base_url = f"http://{host}:{port}"
                
                url = f"{base_url}/view?id={request_obj.id}"
                
                return pn.pane.JSON({
                    "id": request_obj.id,
                    "url": url,
                    "created_at": request_obj.created_at.isoformat(),
                })
            
>>>>>>> 6bc4f14c
            except json.JSONDecodeError as e:
                return pn.pane.JSON({"error": "JSONDecodeError", "message": str(e)})
            except Exception as e:
                logger.exception("Error in /create endpoint")
                return pn.pane.JSON(
                    {
                        "error": "InternalError",
                        "message": str(e),
                        "traceback": traceback.format_exc(),
                    }
                )

    # For non-API requests, redirect to /add page
    return pn.pane.Markdown("""
# Create Endpoint

This endpoint accepts POST requests with JSON body to create visualizations.

For manual creation, please use the [/add](/add) page.

## API Usage

```bash
curl -X POST http://localhost:{DEFAULT_PORT}/create \\
  -H "Content-Type: application/json" \\
  -d '{
    "code": "import pandas as pd\\npd.DataFrame({\"x\": [1,2,3]})",
    "name": "My Visualization",
    "method": "jupyter"
  }'
```
    """)


def view_page():
    """Create the /view page."""
    # Get request ID from query parameters using session_args
    request_id = ""
    if hasattr(pn.state, "session_args"):
        # session_args is a dict with bytes keys and list of bytes values
        request_id_bytes = pn.state.session_args.get("id", [b""])[0]
        request_id = request_id_bytes.decode("utf-8") if request_id_bytes else ""

    if not request_id:
        return pn.pane.Markdown("# Error\n\nNo request ID provided.")

    # Get app instance from state
    app: DisplayApp = pn.state.cache.get("app")

    if not app:
        return pn.pane.Markdown("# Error\n\nApplication not initialized.")

    return app.create_view(request_id)


def chat_page():
    """Create the /chat page."""
    # Get app instance
    app: DisplayApp = pn.state.cache.get("app")

    if not app:
        return pn.pane.Markdown("# Error\n\nApplication not initialized.")

    # Create sidebar with filters
    limit = pn.widgets.IntInput(name="Limit", value=10, start=1, end=100)
    refresh_button = pn.widgets.Button(name="Refresh", button_type="primary")

    # Create chat feed
    chat_feed = pn.Column(sizing_mode="stretch_both")

    def get_view(req):
        if req.id in pn.state.cache["views"]:
            return pn.state.cache["views"][req.id]

        # Create iframe URL
        url = DisplayApp.get_url(id=req.id)

        # Add message
        created_at = req.created_at.astimezone().strftime("%Y-%m-%d %H:%M:%S")
        text = f"""\
**[{req.name or req.id}]({url})** ({created_at})\n\n{req.description}\n
<iframe src="{url}" style="height: 500px; width: 100%; border: 1px solid gray;" frameborder="0"></iframe>
"""
        with pn.config.set(sizing_mode="stretch_width"):
            message = pn.pane.Markdown(text, sizing_mode="stretch_width")

        pn.state.cache["views"][req.id] = message
        return message

    def update_chat(*events):
        """Update chat feed with latest visualizations."""
        requests = app.db.list_requests(limit=limit.value)

        # Clear and repopulate
        objects: list[pn.viewable.Viewable] = []

        for req in reversed(requests):  # Show oldest first
<<<<<<< HEAD
            message = get_view(req)
            objects.insert(0, message)

        chat_feed[:] = objects
        chat_feed.scroll_to(0)

=======
            # Create iframe URL
            base_url = os.getenv("HOLOVIZ_DISPLAY_BASE_URL", "")
            if not base_url:
                host = os.getenv("PANEL_SERVER_HOST", "127.0.0.1")
                port = int(os.getenv("PANEL_SERVER_PORT", str(DEFAULT_PORT)))
                base_url = f"http://{host}:{port}"
            
            url = f"{base_url}/view?id={req.id}"
            
            # Add message
            message = f"**{req.name or req.id}**\n\n{req.description}\n\n[View]({url})"
            chat_feed.send(message, user="System", respond=False)
    
>>>>>>> 6bc4f14c
    # Watch for button clicks and limit changes
    refresh_button.on_click(update_chat)
    limit.param.watch(update_chat, "value")

    # Initial update
    update_chat()
    pn.state.add_periodic_callback(update_chat, 1000)  # Refresh every 1 seconds

    return pn.template.FastListTemplate(
        title="Display Chat",
        sidebar=[limit, refresh_button],
        main=[pn.Column(chat_feed, sizing_mode="stretch_both")],
        main_layout=None,
    )


def admin_page():
    """Create the /admin page."""
    # Get app instance
    app = pn.state.cache.get("app")

    if not app:
        return pn.pane.Markdown("# Error\n\nApplication not initialized.")

    # Get all requests
    requests = app.db.list_requests(limit=1000)

    # Convert to DataFrame
    import pandas as pd
<<<<<<< HEAD

=======
    
    # Determine base URL for links
    base_url = os.getenv("HOLOVIZ_DISPLAY_BASE_URL", "")
    if not base_url:
        host = os.getenv("PANEL_SERVER_HOST", "127.0.0.1")
        port = int(os.getenv("PANEL_SERVER_PORT", str(DEFAULT_PORT)))
        base_url = f"http://{host}:{port}"
    
>>>>>>> 6bc4f14c
    data = []
    for req in requests:
        view_url = DisplayApp.get_url(id=req.id)
        data.append(
            {
                "ID": req.id,
                "Name": req.name,
                "Description": req.description,
                "Method": req.method,
                "Status": req.status,
                "Created": req.created_at.isoformat(),
                "View URL": view_url,
            }
        )

    df = pd.DataFrame(data)

    # Create tabulator with formatters for the URL column
    from bokeh.models.widgets.tables import HTMLTemplateFormatter

    formatters = {"View URL": HTMLTemplateFormatter(template='<a href="<%= value %>" target="_blank">View</a>')}

    tabulator = pn.widgets.Tabulator(
        df,
        formatters=formatters,
        sizing_mode="stretch_both",
        page_size=20,
    )

    return pn.template.FastListTemplate(
        title="Display Admin",
        main=[tabulator],
    )


def add_page():
    """Create the /add page for manually requesting displays via the /create endpoint."""
    # Get app instance
    app = pn.state.cache.get("app")

    if not app:
        return pn.pane.Markdown("# Error\n\nApplication not initialized.")

    # Create input widgets
    code_editor = pn.widgets.CodeEditor(
        value='import pandas as pd\ndf = pd.DataFrame({"x": [1, 2, 3], "y": [4, 5, 6]})\ndf',
        language="python",
        theme="monokai",
        sizing_mode="stretch_both",
        height=300,
    )

    name_input = pn.widgets.TextInput(
        name="Name",
        placeholder="Enter visualization name",
        sizing_mode="stretch_width",
    )

    description_input = pn.widgets.TextAreaInput(
        name="Description",
        placeholder="Enter description",
        sizing_mode="stretch_width",
        max_length=500,
    )

    method_select = pn.widgets.RadioButtonGroup(
        name="Method",
        options=["jupyter", "panel"],
        value="jupyter",
        button_type="success",
    )

    submit_button = pn.widgets.Button(
        name="Create Visualization",
        button_type="primary",
        sizing_mode="stretch_width",
    )

    # Status indicator in sidebar
    status_pane = pn.pane.Alert("", alert_type="info", sizing_mode="stretch_width", visible=False)

    def on_submit(event):
        """Handle submit button click."""
        code = code_editor.value
        name = name_input.value
        description = description_input.value
        method = method_select.value

        try:
<<<<<<< HEAD
            # Call shared business logic directly (no HTTP roundtrip)
            result = app.create_visualization(
                code=code,
                name=name,
                description=description,
                method=method,
=======
            # Determine base URL
            host = os.getenv("PANEL_SERVER_HOST", "127.0.0.1")
            port = int(os.getenv("PANEL_SERVER_PORT", str(DEFAULT_PORT)))
            base_url = f"http://{host}:{port}"
            
            # Post to /create endpoint
            response = requests.post(
                f"{base_url}/create",
                json={
                    "code": code,
                    "name": name,
                    "description": description,
                    "method": method,
                },
                headers={"Content-Type": "application/json"},
                timeout=30,
>>>>>>> 6bc4f14c
            )

            # Show success message
            viz_id = result["id"]
            url = result["url"]

            status_pane.object = f"""
### ✅ Success! Visualization created.

**Name:** {name or 'Unnamed'}
**ID:** `{viz_id}`
**URL:** [{url}]({url})

Click the URL link to view your visualization.
"""
            status_pane.alert_type = "success"
            status_pane.visible = True

        except ValueError as e:
            # Handle validation errors (e.g., empty code)
            status_pane.object = f"""
### ❌ ValueError

```
{str(e)}
```

Please provide valid code.
"""
            status_pane.alert_type = "danger"
            status_pane.visible = True

        except SyntaxError as e:
            # Handle syntax errors
            status_pane.object = f"""
### ❌ SyntaxError

```
{str(e)}
```

Please check your code syntax and try again.
"""
            status_pane.alert_type = "danger"
            status_pane.visible = True

        except Exception as e:
            # Handle all other errors
            logger.exception("Error creating visualization")
            status_pane.object = f"""
### ❌ Error

An unexpected error occurred:

```
{str(e)}
```

Please check the server logs for more details.
"""
            status_pane.alert_type = "danger"
            status_pane.visible = True

    submit_button.on_click(on_submit)

    return pn.template.FastListTemplate(
        title="Add Visualization",
        sidebar=[
            pn.pane.Markdown("### Configuration"),
            name_input,
            description_input,
            method_select,
            submit_button,
            pn.pane.Markdown("### Status"),
            status_pane,
        ],
        main=[
            pn.pane.Markdown("### Python Code"),
            code_editor,
        ],
    )


def main():
    """Start the Panel server."""
    # Get database path from environment or command line
    db_path = os.getenv("DISPLAY_DB_PATH", "")

    if len(sys.argv) > 1:
        db_path = sys.argv[1]

    if not db_path:
        db_path = str(Path.home() / ".holoviz-mcp" / "display" / "requests.db")

    # Create app
    app = DisplayApp(db_path=db_path)

    # Store in state cache
    pn.state.cache["app"] = app
    pn.state.cache["views"] = {}

    # Configure pages
    pages = {
        "/view": view_page,
        "/chat": chat_page,
        "/admin": admin_page,
        "/add": add_page,
    }

    # Configure extra patterns for Tornado handlers (REST API endpoints)
    extra_patterns = [
        (r"/create", CreateEndpoint),
        (r"/health", HealthEndpoint),
    ]

    # Start server
    port = int(os.getenv("PANEL_SERVER_PORT", str(DEFAULT_PORT)))
    host = os.getenv("PANEL_SERVER_HOST", "127.0.0.1")

    pn.serve(
        pages,
        port=port,
        address=host,
        show=False,
        title="HoloViz Display Server",
        extra_patterns=extra_patterns,
    )


if __name__ == "__main__":
    main()<|MERGE_RESOLUTION|>--- conflicted
+++ resolved
@@ -324,30 +324,8 @@
                 description=description,
                 method=method,
             )
-<<<<<<< HEAD
 
             # Return success response
-=======
-            
-            app.db.create_request(request_obj)
-            
-            # Determine base URL
-            base_url = os.getenv("HOLOVIZ_DISPLAY_BASE_URL", "")
-            if not base_url:
-                # Check for Jupyter proxy
-                jupyter_base = os.getenv("JUPYTERHUB_BASE_URL") or os.getenv("JUPYTER_SERVER_ROOT")
-                if jupyter_base:
-                    port = int(os.getenv("PANEL_SERVER_PORT", str(DEFAULT_PORT)))
-                    base_url = f"{jupyter_base.rstrip('/')}/proxy/{port}"
-                else:
-                    # Default to localhost
-                    host = os.getenv("PANEL_SERVER_HOST", "127.0.0.1")
-                    port = int(os.getenv("PANEL_SERVER_PORT", str(DEFAULT_PORT)))
-                    base_url = f"http://{host}:{port}"
-            
-            url = f"{base_url}/view?id={request_obj.id}"
-            
->>>>>>> 6bc4f14c
             self.set_status(200)
             self.set_header("Content-Type", "application/json")
             self.write(result)
@@ -472,7 +450,6 @@
                 app.db.create_request(request_obj)
 
                 # Determine base URL
-<<<<<<< HEAD
                 url = DisplayApp.get_url(id=request_obj.id)
 
                 return pn.pane.JSON(
@@ -483,27 +460,6 @@
                     }
                 )
 
-=======
-                base_url = os.getenv("HOLOVIZ_DISPLAY_BASE_URL", "")
-                if not base_url:
-                    jupyter_base = os.getenv("JUPYTERHUB_BASE_URL") or os.getenv("JUPYTER_SERVER_ROOT")
-                    if jupyter_base:
-                        port = int(os.getenv("PANEL_SERVER_PORT", str(DEFAULT_PORT)))
-                        base_url = f"{jupyter_base.rstrip('/')}/proxy/{port}"
-                    else:
-                        host = os.getenv("PANEL_SERVER_HOST", "127.0.0.1")
-                        port = int(os.getenv("PANEL_SERVER_PORT", str(DEFAULT_PORT)))
-                        base_url = f"http://{host}:{port}"
-                
-                url = f"{base_url}/view?id={request_obj.id}"
-                
-                return pn.pane.JSON({
-                    "id": request_obj.id,
-                    "url": url,
-                    "created_at": request_obj.created_at.isoformat(),
-                })
-            
->>>>>>> 6bc4f14c
             except json.JSONDecodeError as e:
                 return pn.pane.JSON({"error": "JSONDecodeError", "message": str(e)})
             except Exception as e:
@@ -601,28 +557,12 @@
         objects: list[pn.viewable.Viewable] = []
 
         for req in reversed(requests):  # Show oldest first
-<<<<<<< HEAD
             message = get_view(req)
             objects.insert(0, message)
 
         chat_feed[:] = objects
         chat_feed.scroll_to(0)
 
-=======
-            # Create iframe URL
-            base_url = os.getenv("HOLOVIZ_DISPLAY_BASE_URL", "")
-            if not base_url:
-                host = os.getenv("PANEL_SERVER_HOST", "127.0.0.1")
-                port = int(os.getenv("PANEL_SERVER_PORT", str(DEFAULT_PORT)))
-                base_url = f"http://{host}:{port}"
-            
-            url = f"{base_url}/view?id={req.id}"
-            
-            # Add message
-            message = f"**{req.name or req.id}**\n\n{req.description}\n\n[View]({url})"
-            chat_feed.send(message, user="System", respond=False)
-    
->>>>>>> 6bc4f14c
     # Watch for button clicks and limit changes
     refresh_button.on_click(update_chat)
     limit.param.watch(update_chat, "value")
@@ -652,18 +592,7 @@
 
     # Convert to DataFrame
     import pandas as pd
-<<<<<<< HEAD
-
-=======
-    
-    # Determine base URL for links
-    base_url = os.getenv("HOLOVIZ_DISPLAY_BASE_URL", "")
-    if not base_url:
-        host = os.getenv("PANEL_SERVER_HOST", "127.0.0.1")
-        port = int(os.getenv("PANEL_SERVER_PORT", str(DEFAULT_PORT)))
-        base_url = f"http://{host}:{port}"
-    
->>>>>>> 6bc4f14c
+
     data = []
     for req in requests:
         view_url = DisplayApp.get_url(id=req.id)
@@ -753,31 +682,12 @@
         method = method_select.value
 
         try:
-<<<<<<< HEAD
             # Call shared business logic directly (no HTTP roundtrip)
             result = app.create_visualization(
                 code=code,
                 name=name,
                 description=description,
                 method=method,
-=======
-            # Determine base URL
-            host = os.getenv("PANEL_SERVER_HOST", "127.0.0.1")
-            port = int(os.getenv("PANEL_SERVER_PORT", str(DEFAULT_PORT)))
-            base_url = f"http://{host}:{port}"
-            
-            # Post to /create endpoint
-            response = requests.post(
-                f"{base_url}/create",
-                json={
-                    "code": code,
-                    "name": name,
-                    "description": description,
-                    "method": method,
-                },
-                headers={"Content-Type": "application/json"},
-                timeout=30,
->>>>>>> 6bc4f14c
             )
 
             # Show success message
